"""Convert huggingface models to KerasHub."""

from keras_hub.src.models.image_classifier import ImageClassifier
from keras_hub.src.utils.preset_utils import PresetLoader
from keras_hub.src.utils.preset_utils import jax_memory_cleanup
from keras_hub.src.utils.transformers import convert_albert
from keras_hub.src.utils.transformers import convert_bart
from keras_hub.src.utils.transformers import convert_bert
from keras_hub.src.utils.transformers import convert_distilbert
from keras_hub.src.utils.transformers import convert_gemma
from keras_hub.src.utils.transformers import convert_gpt2
from keras_hub.src.utils.transformers import convert_llama3
from keras_hub.src.utils.transformers import convert_mistral
from keras_hub.src.utils.transformers import convert_mixtral
from keras_hub.src.utils.transformers import convert_pali_gemma
from keras_hub.src.utils.transformers import convert_qwen
from keras_hub.src.utils.transformers import convert_qwen_moe
from keras_hub.src.utils.transformers import convert_vit
from keras_hub.src.utils.transformers.safetensor_utils import SafetensorLoader


class TransformersPresetLoader(PresetLoader):
    def __init__(self, preset, config):
        super().__init__(preset, config)
        model_type = self.config["model_type"]
        if model_type == "albert":
            self.converter = convert_albert
        elif model_type == "bart":
            self.converter = convert_bart
        elif model_type == "bert":
            self.converter = convert_bert
        elif model_type == "distilbert":
            self.converter = convert_distilbert
        elif model_type == "gemma" or model_type == "gemma2":
            self.converter = convert_gemma
        elif model_type == "gpt2":
            self.converter = convert_gpt2
        elif model_type == "llama":
            # TODO: handle other llama versions.
            self.converter = convert_llama3
        elif model_type == "mistral":
            self.converter = convert_mistral
        elif model_type == "paligemma":
            self.converter = convert_pali_gemma
        elif model_type == "vit":
            self.converter = convert_vit
        elif model_type == "qwen2":
            self.converter = convert_qwen
<<<<<<< HEAD
        elif model_type == "mixtral":
            self.converter = convert_mixtral
=======
        elif model_type == "qwen2_moe":
            self.converter = convert_qwen_moe
>>>>>>> 634590b4
        else:
            raise ValueError(
                "KerasHub has no converter for huggingface/transformers models "
                f"with model type `'{model_type}'`."
            )

    def check_backbone_class(self):
        return self.converter.backbone_cls

    def load_backbone(self, cls, load_weights, **kwargs):
        keras_config = self.converter.convert_backbone_config(self.config)
        backbone = cls(**{**keras_config, **kwargs})
        if load_weights:
            jax_memory_cleanup(backbone)
            with SafetensorLoader(self.preset) as loader:
                self.converter.convert_weights(backbone, loader, self.config)
        return backbone

    def load_task(self, cls, load_weights, load_task_weights, **kwargs):
        architecture = self.config["architectures"][0]
        if (
            not load_task_weights
            or not issubclass(cls, ImageClassifier)
            or architecture == "ViTModel"
        ):
            return super().load_task(
                cls, load_weights, load_task_weights, **kwargs
            )
        # Support loading the classification head for classifier models.
        if architecture == "ViTForImageClassification":
            kwargs["num_classes"] = len(self.config["id2label"])
        task = super().load_task(cls, load_weights, load_task_weights, **kwargs)
        if load_task_weights:
            with SafetensorLoader(self.preset, prefix="") as loader:
                self.converter.convert_head(task, loader, self.config)
        return task

    def load_tokenizer(self, cls, config_name="tokenizer.json", **kwargs):
        return self.converter.convert_tokenizer(cls, self.preset, **kwargs)

    def load_image_converter(self, cls, **kwargs):
        # TODO: set image size for pali gemma checkpoints.
        return None<|MERGE_RESOLUTION|>--- conflicted
+++ resolved
@@ -46,13 +46,10 @@
             self.converter = convert_vit
         elif model_type == "qwen2":
             self.converter = convert_qwen
-<<<<<<< HEAD
         elif model_type == "mixtral":
             self.converter = convert_mixtral
-=======
         elif model_type == "qwen2_moe":
             self.converter = convert_qwen_moe
->>>>>>> 634590b4
         else:
             raise ValueError(
                 "KerasHub has no converter for huggingface/transformers models "
